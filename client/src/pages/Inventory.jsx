/**
 * @file Inventory.jsx
 * @description Gestión de inventario de productos (CRUD completo)
 * 
 * Responsabilidades:
 * - Listar productos con búsqueda y filtros
 * - Crear nuevo producto (modal)
 * - Editar producto existente (modal)
 * - Eliminar producto (con confirmación)
 * - Filtros: categoría, marca, bajo stock, orden
 * - Exportar inventario (CSV/Excel)
 * - Mostrar indicadores de bajo stock
 * 
 * Estados:
 * - products: Array de productos desde backend
 * - filteredProducts: Array filtrado por búsqueda y filtros
 * - searchTerm: Búsqueda por nombre/SKU
 * - categoryFilter, brandFilter, stockFilter: Filtros activos
 * - sortBy: Campo de ordenamiento (name, stock, price)
 * - sortOrder: 'asc' o 'desc'
 * - showProductModal: Boolean para modal crear/editar
 * - editingProduct: Producto en edición o null para crear
 * 
 * APIs:
 * - GET /api/products
 * - POST /api/products (solo admin)
 * - PUT /api/products/:id (solo admin)
 * - DELETE /api/products/:id (solo admin)
 * - GET /api/suppliers (para dropdown)
 * 
 * Validaciones:
 * - SKU único (backend valida)
 * - Campos requeridos: sku, name, purchasePrice, sellingPrice, stock
 * - Precios > 0
 * - Stock >= 0
 * 
 * UI Features:
 * - Tabla con skeleton loader
 * - Badge de bajo stock (rojo) según minStock
 * - Modal con formulario completo
 * - Confirmación antes de eliminar
 * - Tooltips informativos
 * - Filtros expandibles
 */

import React, { useState, useEffect } from 'react';
import { createPortal } from 'react-dom';
import { useNavigate } from 'react-router-dom';
import { getProducts, createProduct, updateProduct, deleteProduct, getSuppliers } from '../services/api';
import { useSettingsStore } from '../store/settingsStore';
import toast from 'react-hot-toast';
import { TableSkeleton } from '../components/SkeletonLoader';
import {
  Search,
  Plus,
  Edit,
  Trash2,
  Package,
  AlertTriangle,
  Filter,
  X,
  Check,
  ChevronDown,
  ChevronUp,
  Download,
  Upload,
  TrendingUp,
  TrendingDown,
  Info,
  Barcode,
  Tag,
  Grid,
  Award,
  Truck,
  FileText,
  DollarSign,
  Percent,
  Hash,
} from 'lucide-react';

const Inventory = () => {
  const navigate = useNavigate();
  const { settings } = useSettingsStore();
  const [products, setProducts] = useState([]);
  const [filteredProducts, setFilteredProducts] = useState([]);
  const [searchTerm, setSearchTerm] = useState('');
  const [isLoading, setIsLoading] = useState(false);
  const [showProductModal, setShowProductModal] = useState(false);
  const [editingProduct, setEditingProduct] = useState(null);
  const [showFilters, setShowFilters] = useState(false);
  const [showTooltip, setShowTooltip] = useState(null);
  
  // Filters
  const [categoryFilter, setCategoryFilter] = useState('');
  const [brandFilter, setBrandFilter] = useState('');
  const [supplierFilter, setSupplierFilter] = useState('');
  const [stockFilter, setStockFilter] = useState('all'); // 'all', 'low', 'out'
  const [sortBy, setSortBy] = useState('name'); // 'name', 'stock', 'price'
  const [sortOrder, setSortOrder] = useState('asc');
  
  // Categories, Brands and Suppliers
  const [categories, setCategories] = useState([]);
  const [brands, setBrands] = useState([]);
  const [suppliers, setSuppliers] = useState([]);

  // Paginación
  const [pagination, setPagination] = useState({
    page: 1,
    limit: 50,
    total: 0,
    pages: 0,
    hasNextPage: false,
    hasPrevPage: false
  });

  useEffect(() => {
    fetchProducts();
    fetchSuppliers();
  }, [pagination.page]);

  const fetchSuppliers = async () => {
    try {
      const response = await getSuppliers({ limit: 1000 });
      const suppliersData = response?.data?.suppliers || response?.data || [];
      setSuppliers(Array.isArray(suppliersData) ? suppliersData : []);
    } catch (error) {
      console.error('Error al cargar proveedores:', error);
      setSuppliers([]);
    }
  };

  useEffect(() => {
    filterAndSortProducts();
  }, [products, searchTerm, categoryFilter, brandFilter, supplierFilter, stockFilter, sortBy, sortOrder]);

  // Cerrar modal con tecla ESC
  useEffect(() => {
    if (showProductModal) {
      const handleEscape = (e) => {
        if (e.key === 'Escape') {
          setShowProductModal(false);
          setEditingProduct(null);
        }
      };
      window.addEventListener('keydown', handleEscape);
      return () => window.removeEventListener('keydown', handleEscape);
    }
  }, [showProductModal]);

  const fetchProducts = async () => {
    try {
      setIsLoading(true);
      const response = await getProducts({ page: pagination.page, limit: pagination.limit });
      
      // El backend ahora devuelve { products, pagination }
      const productsData = response?.data?.products || response?.data || [];
      const paginationData = response?.data?.pagination || {};
      
      setProducts(Array.isArray(productsData) ? productsData : []);
      setPagination(prev => ({
        ...prev,
        ...paginationData
      }));
      
      // Extract unique categories and brands
      const uniqueCategories = [...new Set(productsData.map(p => p.category).filter(Boolean))];
      const uniqueBrands = [...new Set(productsData.map(p => p.brand).filter(Boolean))];
      setCategories(uniqueCategories);
      setBrands(uniqueBrands);
    } catch (error) {
      console.error('Error fetching products:', error);
      toast.error('Error al cargar productos');
      setProducts([]);
    } finally {
      setIsLoading(false);
    }
  };

  const filterAndSortProducts = () => {
    let filtered = [...products];

    // Search filter
    if (searchTerm) {
      filtered = filtered.filter(
        (product) =>
          product.name.toLowerCase().includes(searchTerm.toLowerCase()) ||
          product.sku.toLowerCase().includes(searchTerm.toLowerCase()) ||
          product.brand?.toLowerCase().includes(searchTerm.toLowerCase())
      );
    }

    // Category filter
    if (categoryFilter) {
      filtered = filtered.filter((product) => product.category === categoryFilter);
    }

    // Brand filter
    if (brandFilter) {
      filtered = filtered.filter((product) => product.brand === brandFilter);
    }

    // Supplier filter
    if (supplierFilter) {
      filtered = filtered.filter((product) => 
        product.supplier?._id === supplierFilter || product.supplier === supplierFilter
      );
    }

    // Stock filter
    if (stockFilter === 'low') {
      filtered = filtered.filter((product) => product.stock <= product.lowStockThreshold && product.stock > 0);
    } else if (stockFilter === 'out') {
      filtered = filtered.filter((product) => product.stock === 0);
    }

    // Sort
    filtered.sort((a, b) => {
      let compareValue = 0;
      
      switch (sortBy) {
        case 'name':
          compareValue = a.name.localeCompare(b.name);
          break;
        case 'stock':
          compareValue = a.stock - b.stock;
          break;
        case 'price':
          compareValue = a.sellingPrice - b.sellingPrice;
          break;
        default:
          compareValue = 0;
      }
      
      return sortOrder === 'asc' ? compareValue : -compareValue;
    });

    setFilteredProducts(filtered);
  };

  const handleAddProduct = () => {
    setEditingProduct(null);
    setShowProductModal(true);
  };

  const handleEditProduct = (product) => {
    setEditingProduct(product);
    setShowProductModal(true);
  };

  const handleDeleteProduct = async (productId) => {
    if (!window.confirm('¿Está seguro de eliminar este producto?')) {
      return;
    }

    try {
      await deleteProduct(productId);
      toast.success('Producto eliminado exitosamente');
      fetchProducts();
    } catch (error) {
      console.error('Error deleting product:', error);
      toast.error(error.response?.data?.message || 'Error al eliminar producto');
    }
  };

  const handleSaveProduct = async (productData, productId = null) => {
    try {
      if (editingProduct || productId) {
        const id = productId || editingProduct._id;
        await updateProduct(id, productData);
        toast.success('Producto actualizado exitosamente');
      } else {
        await createProduct(productData);
        toast.success('Producto creado exitosamente');
      }
      setShowProductModal(false);
      fetchProducts();
    } catch (error) {
      console.error('Error saving product:', error);
      toast.error(error.response?.data?.message || 'Error al guardar producto');
    }
  };

  const formatCurrency = (value) => {
    return new Intl.NumberFormat('es-DO', {
      style: 'currency',
      currency: 'DOP',
    }).format(value);
  };

  const getStockStatus = (product) => {
    if (product.stock === 0) {
      return { text: 'Agotado', color: 'text-red-600 dark:text-red-400', bg: 'bg-red-100 dark:bg-red-900/30' };
    } else if (product.stock <= product.lowStockThreshold) {
      return { text: 'Bajo', color: 'text-orange-600 dark:text-orange-400', bg: 'bg-orange-100 dark:bg-orange-900/30' };
    }
    return { text: 'Disponible', color: 'text-green-600 dark:text-green-400', bg: 'bg-green-100 dark:bg-green-900/30' };
  };

  const getLowStockCount = () => {
    return products.filter(p => p.stock <= p.lowStockThreshold && p.stock > 0).length;
  };

  const getOutOfStockCount = () => {
    return products.filter(p => p.stock === 0).length;
  };

  const getTotalValue = () => {
    return products.reduce((sum, p) => sum + (p.sellingPrice * p.stock), 0);
  };

  // Mostrar skeleton mientras carga
  if (isLoading && products.length === 0) {
    return <TableSkeleton rows={10} columns={9} />;
  }

  return (
    <div className="space-y-6 animate-fade-in">
      {/* Header */}
      <div className="flex justify-between items-center">
        <div>
          <h1 className="text-3xl font-bold text-gray-900 dark:text-white">Inventario</h1>
          <p className="text-gray-600 dark:text-gray-400 mt-1">
            Gestión completa de productos
          </p>
        </div>
        <div className="flex gap-3">
          {settings.autoCreatePurchaseOrders && (
            <button
              onClick={() => navigate('/ordenes-compra?auto=true')}
              className="btn btn-secondary flex items-center gap-2"
            >
              <Package className="w-5 h-5" />
              Generar Orden de Restock
            </button>
          )}
          <button onClick={handleAddProduct} className="btn btn-primary flex items-center gap-2">
            <Plus className="w-5 h-5" />
            Nuevo Producto
          </button>
        </div>
      </div>

      {/* Stats Cards */}
      <div className="grid grid-cols-1 md:grid-cols-4 gap-4">
        <div className="card-glass p-4">
          <div className="flex items-center justify-between">
            <div>
              <p className="text-sm text-gray-600 dark:text-gray-400">Total Productos</p>
              <p className="text-2xl font-bold text-gray-900 dark:text-white">{products.length}</p>
            </div>
            <Package className="w-8 h-8 text-primary-600 dark:text-primary-400" />
          </div>
        </div>

        <div className="card-glass p-4">
          <div className="flex items-center justify-between">
            <div>
              <p className="text-sm text-gray-600 dark:text-gray-400">Bajo Stock</p>
              <p className="text-2xl font-bold text-orange-600 dark:text-orange-400">{getLowStockCount()}</p>
            </div>
            <AlertTriangle className="w-8 h-8 text-orange-600 dark:text-orange-400" />
          </div>
        </div>

        <div className="card-glass p-4">
          <div className="flex items-center justify-between">
            <div>
              <p className="text-sm text-gray-600 dark:text-gray-400">Agotados</p>
              <p className="text-2xl font-bold text-red-600 dark:text-red-400">{getOutOfStockCount()}</p>
            </div>
            <TrendingDown className="w-8 h-8 text-red-600 dark:text-red-400" />
          </div>
        </div>

        <div className="card-glass p-4">
          <div className="flex items-center justify-between">
            <div>
              <p className="text-sm text-gray-600 dark:text-gray-400">Valor Total</p>
              <p className="text-2xl font-bold text-green-600 dark:text-green-400">
                {formatCurrency(getTotalValue())}
              </p>
            </div>
            <TrendingUp className="w-8 h-8 text-green-600 dark:text-green-400" />
          </div>
        </div>
      </div>

      {/* Search and Filters */}
      <div className="card-glass p-4 space-y-4">
        <div className="flex gap-3 items-center">
          {/* Search */}
          <div className="flex-1 relative">
            <Search className="absolute left-3 top-1/2 -translate-y-1/2 w-5 h-5 text-gray-400" />
            <input
              type="text"
              placeholder="Buscar por nombre, SKU o marca..."
              value={searchTerm}
              onChange={(e) => setSearchTerm(e.target.value)}
              className="input pl-10"
            />
          </div>

          {/* Filter Toggle */}
          <button
            onClick={() => setShowFilters(!showFilters)}
            className={`btn flex items-center justify-center ${showFilters ? 'bg-primary-600 text-white' : 'btn-secondary'}`}
          >
            <Filter className="w-5 h-5" />
          </button>
        </div>

        {/* Filters Panel */}
        {showFilters && (
          <div className="grid grid-cols-1 md:grid-cols-2 lg:grid-cols-5 gap-3 pt-3 border-t border-gray-200 dark:border-gray-700">
            {/* Category Filter */}
            <select
              value={categoryFilter}
              onChange={(e) => setCategoryFilter(e.target.value)}
              className="input"
            >
              <option value="">Todas las categorías</option>
              {categories.map((cat) => (
                <option key={cat} value={cat}>
                  {cat}
                </option>
              ))}
            </select>

            {/* Brand Filter */}
            <select
              value={brandFilter}
              onChange={(e) => setBrandFilter(e.target.value)}
              className="input"
            >
              <option value="">Todas las marcas</option>
              {brands.map((brand) => (
                <option key={brand} value={brand}>
                  {brand}
                </option>
              ))}
            </select>

            {/* Supplier Filter */}
            <select
              value={supplierFilter}
              onChange={(e) => setSupplierFilter(e.target.value)}
              className="input"
            >
              <option value="">Todos los proveedores</option>
              {suppliers.filter(s => s.isActive).map((supplier) => (
                <option key={supplier._id} value={supplier._id}>
                  {supplier.name}
                </option>
              ))}
            </select>

            {/* Stock Filter */}
            <select
              value={stockFilter}
              onChange={(e) => setStockFilter(e.target.value)}
              className="input"
            >
              <option value="all">Todos los stocks</option>
              <option value="low">Bajo stock</option>
              <option value="out">Agotados</option>
            </select>

            {/* Sort */}
            <div className="flex gap-2">
              <select
                value={sortBy}
                onChange={(e) => setSortBy(e.target.value)}
                className="input flex-1"
              >
                <option value="name">Nombre</option>
                <option value="stock">Stock</option>
                <option value="price">Precio</option>
              </select>
              <button
                onClick={() => setSortOrder(sortOrder === 'asc' ? 'desc' : 'asc')}
                className="btn-secondary"
              >
                {sortOrder === 'asc' ? <ChevronUp className="w-5 h-5" /> : <ChevronDown className="w-5 h-5" />}
              </button>
            </div>
          </div>
        )}
      </div>

      {/* Products Table */}
      <div className="card-glass overflow-hidden">
        <div className="overflow-x-auto">
          <table className="w-full">
            <thead className="bg-gray-50 dark:bg-gray-800/50 border-b border-gray-200 dark:border-gray-700">
              <tr>
                <th className="px-6 py-3 text-left text-xs font-medium text-gray-500 dark:text-gray-400 uppercase tracking-wider">
                  Producto
                </th>
                <th className="px-6 py-3 text-left text-xs font-medium text-gray-500 dark:text-gray-400 uppercase tracking-wider">
                  SKU
                </th>
                <th className="px-6 py-3 text-left text-xs font-medium text-gray-500 dark:text-gray-400 uppercase tracking-wider">
                  Categoría
                </th>
                <th className="px-6 py-3 text-left text-xs font-medium text-gray-500 dark:text-gray-400 uppercase tracking-wider">
                  Proveedor
                </th>
                <th className="px-6 py-3 text-left text-xs font-medium text-gray-500 dark:text-gray-400 uppercase tracking-wider">
                  Stock
                </th>
                <th className="px-6 py-3 text-left text-xs font-medium text-gray-500 dark:text-gray-400 uppercase tracking-wider">
                  Precio Compra
                </th>
                <th className="px-6 py-3 text-left text-xs font-medium text-gray-500 dark:text-gray-400 uppercase tracking-wider">
                  Precio Venta
                </th>
                <th className="px-6 py-3 text-left text-xs font-medium text-gray-500 dark:text-gray-400 uppercase tracking-wider">
                  Estado
                </th>
                <th className="px-6 py-3 text-right text-xs font-medium text-gray-500 dark:text-gray-400 uppercase tracking-wider">
                  Acciones
                </th>
              </tr>
            </thead>
            <tbody className="divide-y divide-gray-200 dark:divide-gray-700">
              {isLoading ? (
                <tr>
                  <td colSpan="9" className="px-6 py-12 text-center">
                    <div className="flex justify-center">
                      <div className="animate-spin rounded-full h-8 w-8 border-b-2 border-primary-600"></div>
                    </div>
                  </td>
                </tr>
              ) : filteredProducts.length === 0 ? (
                <tr>
                  <td colSpan="9" className="px-6 py-12 text-center text-gray-500 dark:text-gray-400">
                    No se encontraron productos
                  </td>
                </tr>
              ) : (
                filteredProducts.map((product) => {
                  const stockStatus = getStockStatus(product);
                  return (
                    <tr
                      key={product._id}
                      className="hover:bg-gray-50 dark:hover:bg-gray-800/50 transition-colors"
                    >
                      <td className="px-6 py-4">
                        <div>
                          <div className="font-medium text-gray-900 dark:text-white">
                            {product.name}
                          </div>
                          {product.brand && (
                            <div className="text-sm text-gray-500 dark:text-gray-400">
                              {product.brand}
                            </div>
                          )}
                        </div>
                      </td>
                      <td className="px-6 py-4 text-sm text-gray-900 dark:text-gray-300">
                        {product.sku}
                      </td>
                      <td className="px-6 py-4 text-sm text-gray-900 dark:text-gray-300">
                        {product.category || '-'}
                      </td>
                      <td className="px-6 py-4 text-sm text-gray-900 dark:text-gray-300">
                        {product.supplier?.name || '-'}
                      </td>
                      <td className="px-6 py-4">
                        <span className="font-semibold text-gray-900 dark:text-white">
                          {product.stock}
                        </span>
                        <span className="text-sm text-gray-500 dark:text-gray-400">
                          {' '}/ {product.lowStockThreshold}
                        </span>
                      </td>
                      <td className="px-6 py-4 text-sm text-gray-900 dark:text-gray-300">
                        {formatCurrency(product.purchasePrice)}
                      </td>
                      <td className="px-6 py-4 text-sm font-medium text-gray-900 dark:text-white">
                        {formatCurrency(product.sellingPrice)}
                        {product.discountPercentage > 0 && (
                          <span className="ml-2 text-xs text-green-600 dark:text-green-400">
                            -{product.discountPercentage}%
                          </span>
                        )}
                      </td>
                      <td className="px-6 py-4">
                        <span
                          className={`inline-flex items-center px-2.5 py-0.5 rounded-full text-xs font-medium ${stockStatus.bg} ${stockStatus.color}`}
                        >
                          {stockStatus.text}
                        </span>
                      </td>
                      <td className="px-6 py-4 text-right space-x-2">
                        <button
                          onClick={() => handleEditProduct(product)}
                          className="text-primary-600 hover:text-primary-700 dark:text-primary-400"
                        >
                          <Edit className="w-5 h-5" />
                        </button>
                        <button
                          onClick={() => handleDeleteProduct(product._id)}
                          className="text-red-600 hover:text-red-700 dark:text-red-400"
                        >
                          <Trash2 className="w-5 h-5" />
                        </button>
                      </td>
                    </tr>
                  );
                })
              )}
            </tbody>
          </table>
        </div>

        {/* Paginación */}
        {!isLoading && pagination.pages > 1 && (
          <div className="flex items-center justify-between px-6 py-4 border-t border-gray-200 dark:border-gray-700">
            <div className="text-sm text-gray-600 dark:text-gray-400">
              Mostrando {Math.min((pagination.page - 1) * pagination.limit + 1, pagination.total)} - {Math.min(pagination.page * pagination.limit, pagination.total)} de {pagination.total} productos
            </div>
            <div className="flex items-center gap-2">
              <button
                onClick={() => setPagination(prev => ({ ...prev, page: prev.page - 1 }))}
                disabled={!pagination.hasPrevPage}
                className={`px-4 py-2 rounded-lg text-sm font-medium transition-colors ${
                  pagination.hasPrevPage
                    ? 'bg-primary-600 text-white hover:bg-primary-700'
                    : 'bg-gray-200 text-gray-400 dark:bg-gray-700 dark:text-gray-600 cursor-not-allowed'
                }`}
              >
                Anterior
              </button>
              <span className="px-4 py-2 text-sm text-gray-700 dark:text-gray-300">
                Página {pagination.page} de {pagination.pages}
              </span>
              <button
                onClick={() => setPagination(prev => ({ ...prev, page: prev.page + 1 }))}
                disabled={!pagination.hasNextPage}
                className={`px-4 py-2 rounded-lg text-sm font-medium transition-colors ${
                  pagination.hasNextPage
                    ? 'bg-primary-600 text-white hover:bg-primary-700'
                    : 'bg-gray-200 text-gray-400 dark:bg-gray-700 dark:text-gray-600 cursor-not-allowed'
                }`}
              >
                Siguiente
              </button>
            </div>
          </div>
        )}
      </div>

      {/* Product Modal */}
      {showProductModal && (
        <ProductModal
          product={editingProduct}
          onSave={handleSaveProduct}
          onClose={() => setShowProductModal(false)}
          categories={categories}
          brands={brands}
          allProducts={products}
          suppliers={suppliers}
        />
      )}
    </div>
  );
};

// Product Modal Component
const ProductModal = ({ product, onSave, onClose, categories, brands, allProducts, suppliers }) => {
  const [formData, setFormData] = useState({
    name: product?.name || '',
    sku: product?.sku || '',
    description: product?.description || '',
    category: product?.category || '',
    brand: product?.brand || '',
    purchasePrice: product?.purchasePrice || 0,
    sellingPrice: product?.sellingPrice || 0,
    stock: product?.stock || 0,
    lowStockThreshold: product?.lowStockThreshold || 5,
    discountPercentage: product?.discountPercentage || 0,
    supplier: product?.supplier?._id || product?.supplier || '',
  });

  const [isLoading, setIsLoading] = useState(false);
  const [errors, setErrors] = useState({});
  const [isRestockMode, setIsRestockMode] = useState(false);
  const [existingProduct, setExistingProduct] = useState(null);
  const [restockAmount, setRestockAmount] = useState(0);
  const [targetStock, setTargetStock] = useState(0);
  const skuInputRef = React.useRef(null);
  const restockInputRef = React.useRef(null);

  // Auto-focus en el campo SKU cuando se abre el modal
  useEffect(() => {
    if (skuInputRef.current && !product) {
      setTimeout(() => skuInputRef.current.focus(), 100);
    }
  }, []);

  const handleChange = (e) => {
    const { name, value } = e.target;
    setFormData((prev) => ({
      ...prev,
      [name]: value,
    }));
    // Clear error for this field
    if (errors[name]) {
      setErrors((prev) => ({ ...prev, [name]: '' }));
    }
  };

  // Detectar si el SKU ya existe (para modo ReStock)
  const handleSkuChange = (e) => {
    const skuValue = e.target.value.trim();
    setFormData((prev) => ({ ...prev, sku: skuValue }));

    // Solo buscar si no estamos editando un producto existente
    if (!product && skuValue) {
      const found = allProducts.find(p => p.sku.toLowerCase() === skuValue.toLowerCase());
      
      if (found) {
        // Producto encontrado - Modo ReStock
        setExistingProduct(found);
        setIsRestockMode(true);
        setFormData({
          name: found.name,
          sku: found.sku,
          description: found.description || '',
          category: found.category || '',
          brand: found.brand || '',
          purchasePrice: found.purchasePrice,
          sellingPrice: found.sellingPrice,
          stock: found.stock,
          lowStockThreshold: found.lowStockThreshold,
          discountPercentage: found.discountPercentage || 0,
        });
        setRestockAmount(0);
        setTargetStock(found.stock);
        
        // Hacer focus en el campo de cantidad después de cargar los datos
        setTimeout(() => {
          if (restockInputRef.current) {
            restockInputRef.current.focus();
            restockInputRef.current.select();
          }
        }, 100);
        
        toast.success(`Producto encontrado: ${found.name} - Modo ReStock activado`);
      } else {
        // SKU no existe - Modo normal
        setIsRestockMode(false);
        setExistingProduct(null);
        setRestockAmount(0);
        setTargetStock(0);
      }
    }

    // Clear error
    if (errors.sku) {
      setErrors((prev) => ({ ...prev, sku: '' }));
    }
  };

  // Manejar cambio en cantidad a agregar (Modo ReStock)
  const handleRestockAmountChange = (value) => {
    const amount = parseInt(value) || 0;
    setRestockAmount(amount);
    setTargetStock(existingProduct.stock + amount);
  };

  // Manejar cambio en stock objetivo (Modo ReStock)
  const handleTargetStockChange = (value) => {
    const target = parseInt(value) || 0;
    setTargetStock(target);
    const amount = Math.max(0, target - existingProduct.stock);
    setRestockAmount(amount);
  };

  const validateForm = () => {
    const newErrors = {};

    if (!formData.name.trim()) newErrors.name = 'El nombre es requerido';
    if (!formData.sku.trim()) newErrors.sku = 'El SKU es requerido';
    if (formData.purchasePrice <= 0) newErrors.purchasePrice = 'El precio de compra debe ser mayor a 0';
    if (formData.sellingPrice <= 0) newErrors.sellingPrice = 'El precio de venta debe ser mayor a 0';
    if (formData.stock < 0) newErrors.stock = 'El stock no puede ser negativo';
    if (formData.discountPercentage < 0 || formData.discountPercentage > 100) {
      newErrors.discountPercentage = 'El descuento debe estar entre 0 y 100';
    }

    setErrors(newErrors);
    return Object.keys(newErrors).length === 0;
  };

  const handleSubmit = async (e) => {
    e.preventDefault();

    // Modo ReStock
    if (isRestockMode && existingProduct) {
      if (restockAmount <= 0) {
        toast.error('Debe agregar al menos 1 unidad al stock');
        return;
      }

      setIsLoading(true);
      try {
        const updatedData = {
          ...formData,
          stock: targetStock,
        };
        await onSave(updatedData, existingProduct._id);
      } finally {
        setIsLoading(false);
      }
      return;
    }

    // Modo normal
    if (!validateForm()) {
      toast.error('Por favor corrija los errores en el formulario');
      return;
    }

    setIsLoading(true);
    try {
      await onSave(formData);
    } finally {
      setIsLoading(false);
    }
  };

  const calculateProfit = () => {
    const profit = formData.sellingPrice - formData.purchasePrice;
    const profitMargin = formData.purchasePrice > 0 
      ? ((profit / formData.purchasePrice) * 100).toFixed(2) 
      : 0;
    return { profit, profitMargin };
  };

  const { profit, profitMargin } = calculateProfit();

  return createPortal(
    <div className="fixed inset-0 flex items-center justify-center p-4 bg-black/50 backdrop-blur-sm" style={{ zIndex: 100000 }}>
      <div className="glass-strong rounded-2xl p-6 w-full max-w-2xl max-h-[90vh] overflow-y-auto" onClick={(e) => e.stopPropagation()}>
        <div className="flex justify-between items-center mb-6">
          <div className="flex items-center gap-3">
            <h3 className="text-2xl font-bold text-gray-900 dark:text-white">
              {isRestockMode ? '📦 Modo ReStock' : product ? 'Editar Producto' : 'Nuevo Producto'}
            </h3>
            {isRestockMode && (
              <span className="px-3 py-1 bg-blue-100 dark:bg-blue-900/30 text-blue-700 dark:text-blue-300 rounded-full text-sm font-medium">
                Agregar Stock
              </span>
            )}
          </div>
          <button
            onClick={onClose}
            className="p-2 hover:bg-gray-200 dark:hover:bg-gray-700 rounded-lg text-gray-600 dark:text-gray-300 hover:text-gray-900 dark:hover:text-white transition-colors"
          >
            <X className="w-6 h-6" />
          </button>
        </div>

        <form onSubmit={handleSubmit} className="space-y-4">
          {/* SKU Field - Always first */}
          <div>
            <label className="block text-sm font-medium text-gray-700 dark:text-gray-300 mb-1 flex items-center gap-2">
              <Barcode className="w-4 h-4" />
              SKU * {!product && <span className="text-xs text-gray-500">(Escanee el código de barras)</span>}
            </label>
            <div className="relative">
              <Barcode className="absolute left-3 top-1/2 -translate-y-1/2 w-5 h-5 text-gray-400" />
              <input
                ref={skuInputRef}
                type="text"
                name="sku"
                value={formData.sku}
                onChange={handleSkuChange}
                disabled={!!product || isRestockMode}
                className={`input pl-10 ${errors.sku ? 'border-red-500' : ''} ${(product || isRestockMode) ? 'bg-gray-100 dark:bg-gray-800' : ''}`}
                placeholder="Ej: FLT-001"
                autoComplete="off"
              />
            </div>
            {errors.sku && <p className="text-xs text-red-600 mt-1">{errors.sku}</p>}
          </div>

          {/* Modo ReStock - Campos especiales */}
          {isRestockMode && existingProduct && (
            <div className="p-4 bg-blue-50 dark:bg-blue-900/20 rounded-lg border-2 border-blue-200 dark:border-blue-800 space-y-4">
              <div className="flex items-center gap-2 text-blue-700 dark:text-blue-300 mb-3">
                <Package className="w-5 h-5" />
                <span className="font-semibold">Producto: {existingProduct.name}</span>
              </div>

              <div className="grid grid-cols-3 gap-3">
                <div>
                  <label className="block text-xs font-medium text-gray-700 dark:text-gray-300 mb-1">
                    Stock Actual
                  </label>
                  <input
                    type="number"
                    value={existingProduct.stock}
                    disabled
                    className="input bg-gray-100 dark:bg-gray-800 font-bold text-center"
                  />
                </div>

                <div>
                  <label className="block text-xs font-medium text-gray-700 dark:text-gray-300 mb-1">
                    Agregar *
                  </label>
                  <input
                    ref={restockInputRef}
                    type="number"
                    min="0"
                    value={restockAmount}
                    onChange={(e) => handleRestockAmountChange(e.target.value)}
                    className="input font-bold text-center text-green-600 dark:text-green-400 border-green-500"
                    placeholder="0"
                  />
                </div>

                <div>
                  <label className="block text-xs font-medium text-gray-700 dark:text-gray-300 mb-1">
                    Stock Final
                  </label>
                  <input
                    type="number"
                    min="0"
                    value={targetStock}
                    onChange={(e) => handleTargetStockChange(e.target.value)}
                    className="input font-bold text-center text-blue-600 dark:text-blue-400"
                  />
                </div>
              </div>

              {restockAmount > 0 && (
                <div className="flex items-center justify-center gap-2 text-sm font-medium text-green-700 dark:text-green-300 bg-green-50 dark:bg-green-900/20 py-2 rounded">
                  <Check className="w-4 h-4" />
                  Se agregarán {restockAmount} unidades ({existingProduct.stock} → {targetStock})
                </div>
              )}
            </div>
          )}

          {/* Campos normales - Ocultos en modo ReStock */}
          {!isRestockMode && (
            <div>
              <div className="grid grid-cols-1 md:grid-cols-1 gap-4">
                <div>
                  <label className="block text-sm font-medium text-gray-700 dark:text-gray-300 mb-1 flex items-center gap-2">
                    <Tag className="w-4 h-4" />
                    Nombre del Producto *
                  </label>
                  <div className="relative">
                    <Tag className="absolute left-3 top-1/2 -translate-y-1/2 w-5 h-5 text-gray-400" />
                    <input
                      type="text"
                      name="name"
                      value={formData.name}
                      onChange={handleChange}
                      className={`input pl-10 ${errors.name ? 'border-red-500' : ''}`}
                      placeholder="Ej: Filtro de aceite"
                    />
                  </div>
                  {errors.name && <p className="text-xs text-red-600 mt-1">{errors.name}</p>}
                </div>
              </div>

          {/* Category and Brand */}
          <div className="grid grid-cols-1 md:grid-cols-2 gap-4">
            <div>
              <label className="block text-sm font-medium text-gray-700 dark:text-gray-300 mb-1 flex items-center gap-2">
                <Grid className="w-4 h-4" />
                Categoría
              </label>
              <div className="relative">
                <Grid className="absolute left-3 top-1/2 -translate-y-1/2 w-5 h-5 text-gray-400" />
                <input
                  className="input pl-10"
                  type="text"
                  name="category"
                  value={formData.category}
                  onChange={handleChange}
                  list="categories"
                  placeholder="Ej: Filtros"
                />
                <datalist id="categories">
                  {categories.map((cat) => (
                    <option key={cat} value={cat} />
                  ))}
                </datalist>
              </div>
            </div>

            <div>
              <label className="block text-sm font-medium text-gray-700 dark:text-gray-300 mb-1 flex items-center gap-2">
                <Award className="w-4 h-4" />
                Marca
              </label>
              <div className="relative">
                <Award className="absolute left-3 top-1/2 -translate-y-1/2 w-5 h-5 text-gray-400" />
                <input
                  className="input pl-10"
                  type="text"
                  name="brand"
                  value={formData.brand}
                  onChange={handleChange}
                  list="brands"
                  placeholder="Ej: Bosch"
                />
                <datalist id="brands">
                  {brands.map((brand) => (
                    <option key={brand} value={brand} />
                  ))}
                </datalist>
              </div>
            </div>
          </div>

          {/* Supplier */}
          <div>
            <label className="block text-sm font-medium text-gray-700 dark:text-gray-300 mb-1 flex items-center gap-2">
              <Truck className="w-4 h-4" />
              Proveedor
            </label>
            <div className="relative">
              <Truck className="absolute left-3 top-1/2 -translate-y-1/2 w-5 h-5 text-gray-400" />
              <select
                className="input pl-10"
                name="supplier"
                value={formData.supplier}
                onChange={handleChange}
              >
                <option value="">Sin proveedor</option>
                {suppliers.map((supplier) => (
                  <option key={supplier._id} value={supplier._id}>
                    {supplier.name}
                  </option>
                ))}
              </select>
            </div>
          </div>

          {/* Description */}
          <div>
            <label className="block text-sm font-medium text-gray-700 dark:text-gray-300 mb-1 flex items-center gap-2">
              <FileText className="w-4 h-4" />
              Descripción
            </label>
            <div className="relative">
              <FileText className="absolute left-3 top-3 w-5 h-5 text-gray-400" />
              <textarea
                className="input pl-10"
                name="description"
                value={formData.description}
                onChange={handleChange}
                rows="3"
                placeholder="Descripción del producto..."
              />
          </div>

          {/* Prices */}
          <div className="grid grid-cols-1 md:grid-cols-3 gap-4">
            <div>
              <label className="block text-sm font-medium text-gray-700 dark:text-gray-300 mb-1">
                Precio de Compra *
              </label>
              <input
                type="number"
                name="purchasePrice"
                value={formData.purchasePrice}
                onChange={handleChange}
                step="0.01"
                className={`input ${errors.purchasePrice ? 'border-red-500' : ''}`}
                placeholder="0.00"
              />
              {errors.purchasePrice && (
                <p className="text-xs text-red-600 mt-1">{errors.purchasePrice}</p>
              )}
            </div>

            <div>
              <label className="block text-sm font-medium text-gray-700 dark:text-gray-300 mb-1">
                Precio de Venta *
              </label>
              <input
                type="number"
                name="sellingPrice"
                value={formData.sellingPrice}
                onChange={handleChange}
                step="0.01"
                className={`input ${errors.sellingPrice ? 'border-red-500' : ''}`}
                placeholder="0.00"
              />
              {errors.sellingPrice && (
                <p className="text-xs text-red-600 mt-1">{errors.sellingPrice}</p>
              )}
            </div>

            <div>
              <label className="block text-sm font-medium text-gray-700 dark:text-gray-300 mb-1">
                Descuento (%)
              </label>
              <input
                type="number"
                name="discountPercentage"
                value={formData.discountPercentage}
                onChange={handleChange}
                min="0"
                max="100"
                step="0.1"
                className={`input ${errors.discountPercentage ? 'border-red-500' : ''}`}
                placeholder="0"
              />
              {errors.discountPercentage && (
                <p className="text-xs text-red-600 mt-1">{errors.discountPercentage}</p>
              )}
            </div>
          </div>

          {/* Profit Margin Display */}
          {formData.purchasePrice > 0 && formData.sellingPrice > 0 && (
            <div className="p-3 bg-primary-50 dark:bg-primary-900/20 rounded-lg">
              <div className="flex justify-between items-center text-sm">
                <span className="text-gray-600 dark:text-gray-400">Ganancia:</span>
                <span className="font-semibold text-gray-900 dark:text-white">
                  ${profit.toFixed(2)} ({profitMargin}%)
                </span>
              </div>
            </div>
          )}

          {/* Stock */}
          <div className="grid grid-cols-1 md:grid-cols-2 gap-4">
            <div>
              <label className="block text-sm font-medium text-gray-700 dark:text-gray-300 mb-1">
                Stock Inicial *
              </label>
              <input
                type="number"
                name="stock"
                value={formData.stock}
                onChange={handleChange}
                min="0"
                className={`input ${errors.stock ? 'border-red-500' : ''}`}
                placeholder="0"
              />
              {errors.stock && <p className="text-xs text-red-600 mt-1">{errors.stock}</p>}
            </div>

            <div>
              <label className="block text-sm font-medium text-gray-700 dark:text-gray-300 mb-1">
                Umbral de Bajo Stock
              </label>
              <input
                type="number"
                name="lowStockThreshold"
                value={formData.lowStockThreshold}
                onChange={handleChange}
                min="0"
                className="input"
                placeholder="5"
              />
            </div>
          </div>
<<<<<<< HEAD
          </>
=======
            </div>
>>>>>>> c320447f
          )}

          {/* Actions */}
          <div className="flex gap-3 pt-4">
            <button type="button" onClick={onClose} className="btn-secondary flex-1">
              Cancelar
            </button>
            <button type="submit" disabled={isLoading} className="btn-primary flex-1">
              {isLoading ? (
                <>
                  <div className="animate-spin rounded-full h-5 w-5 border-b-2 border-white" />
                  {isRestockMode ? 'Actualizando Stock...' : 'Guardando...'}
                </>
              ) : (
                <>
                  <Check className="w-5 h-5" />
                  {isRestockMode ? 'Agregar al Stock' : product ? 'Actualizar Producto' : 'Crear Producto'}
                </>
              )}
            </button>
          </div>
        </form>
      </div>
    </div>,
    document.body
  );
};

export default Inventory;<|MERGE_RESOLUTION|>--- conflicted
+++ resolved
@@ -1167,11 +1167,7 @@
               />
             </div>
           </div>
-<<<<<<< HEAD
-          </>
-=======
-            </div>
->>>>>>> c320447f
+            </div>
           )}
 
           {/* Actions */}
